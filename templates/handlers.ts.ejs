--- conflicted
+++ resolved
@@ -18,14 +18,9 @@
   return useDefaultMutation(scope, 'delete', <%= toCamelCase(tableName) %>Delete)
 }
 
-<<<<<<< HEAD
 export function use<%= toPascalCase(tableName) %>Update() {
   const { <%= toCamelCase(tableName) %>Update } = requests()
   return useDefaultMutation(scope, 'update', <%= toCamelCase(tableName) %>Update)
-=======
-export function use<%= tableNamePascalCase %>Update() {
-  const { <%= tableNameCamelCase %>Update } = requests()
-  return useDefaultMutation(scope, 'update', <%= tableNameCamelCase %>Update)
 }
 
 export function use<%= tableNamePascalCase %>Get(id: number) {
@@ -34,5 +29,4 @@
     queryKey: [scope, 'get'],
     queryFn: () => <%= tableNameCamelCase %>Get(id),
   })
->>>>>>> a0323b77
 }