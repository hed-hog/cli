--- conflicted
+++ resolved
@@ -14,9 +14,7 @@
 import { render } from 'ejs';
 import { formatTypeScriptCode } from '../lib/utils/format-typescript-code';
 import { getNpmPackage } from '../lib/utils/get-npm-package';
-<<<<<<< HEAD
 import { mkdirRecursive } from '../lib/utils/checkVersion';
-=======
 import * as YAML from 'yaml';
 import { getPostgresClient } from '../lib/utils/get-pg-client';
 import { getMySQLClient } from '../lib/utils/get-mysql-client';
@@ -35,7 +33,6 @@
 type Locale = {
   [key: string]: string;
 };
->>>>>>> 207ede41
 
 export class AddAction extends AbstractAction {
   private packagesAdded: string[] = [];
@@ -54,7 +51,22 @@
     options: Input[],
     packagesAdded: string[] = [],
   ) {
-    const directoryPath = await getRootPath();
+    /**
+     * 1. Get the root path of the project
+     */
+
+    let directoryPath = '';
+
+    try {
+      directoryPath = await getRootPath();
+    } catch (error) {
+      return console.error(chalk.red('Directory is not a hedhog project.'));
+    }
+
+    /**
+     * 2. Get the database connection
+     */
+
     const envVars = await this.parseEnvFile(
       join(directoryPath, 'backend', '.env'),
     );
@@ -71,7 +83,15 @@
 
     const isDbConnected = this.db.testDatabaseConnection();
 
+    /**
+     * 3. Get the module name
+     */
+
     this.packagesAdded = packagesAdded;
+
+    /**
+     * 4. Get the options
+     */
 
     let migrateRun = false;
     const silentComplete =
@@ -84,17 +104,6 @@
       (option) => option.name === 'debug' && option.value === true,
     );
 
-<<<<<<< HEAD
-    let directoryPath = '';
-
-    try {
-      directoryPath = await getRootPath();
-    } catch (error) {
-      return console.error(chalk.red('Directory is not a hedhog project.'));
-    }
-
-=======
->>>>>>> 207ede41
     const appModulePath = join(
       directoryPath,
       'backend',
@@ -111,6 +120,8 @@
       `${module}`,
     );
 
+    /* *********************************************************************** */
+
     this.showDebug('Directory path:', directoryPath);
     this.showDebug('App module path:', appModulePath);
     this.showDebug('Add module name:', addModuleName);
@@ -144,9 +155,9 @@
       );
     }
 
-    if (isDbConnected) {
+    if (isDbConnected && hasMigrations) {
       try {
-        // await runScript('migrate:up', join(directoryPath, 'backend'));
+        await runScript('migrate:up', join(directoryPath, 'backend'));
       } catch (error) {
         console.error(chalk.red('Error running migrations.'));
       }
