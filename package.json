{
  "name": "@hedhog/cli",
<<<<<<< HEAD
  "version": "0.0.17",
=======
  "version": "0.0.19",
>>>>>>> 5bc1dbf9
  "bin": {
    "hedhog": "bin/hedhog.js"
  },
  "scripts": {
    "build": "tsc && npm version patch",
    "start": "node bin/hedhog.js",
    "dev": "tsc --watch",
    "prod": "npm run build && npm publish --access public"
  },
  "keywords": [],
  "author": "",
  "license": "ISC",
  "description": "",
  "dependencies": {
    "@commander-js/extra-typings": "^12.1.0",
    "chalk": "4.1.2",
    "cli-table3": "0.6.5",
    "commander": "^12.1.0",
    "http": "^0.0.1-security",
    "inquirer": "8.2.6",
    "isomorphic-git": "^1.27.1",
    "mysql2": "^3.11.2",
    "node-emoji": "^2.1.3",
    "pg": "^8.12.0",
    "typescript": "^5.6.2"
  },
  "devDependencies": {
    "@types/pg": "^8.11.9",
    "@types/inquirer": "9.0.7",
    "@types/node": "^22.5.4",
    "@types/node-emoji": "^1.8.2",
    "concurrently": "^9.0.0",
    "prettier": "^3.3.3",
    "ts-loader": "^9.5.1",
    "ts-node": "^10.9.2",
    "tsconfig-paths": "^4.2.0"
  }
}<|MERGE_RESOLUTION|>--- conflicted
+++ resolved
@@ -1,10 +1,6 @@
 {
   "name": "@hedhog/cli",
-<<<<<<< HEAD
-  "version": "0.0.17",
-=======
   "version": "0.0.19",
->>>>>>> 5bc1dbf9
   "bin": {
     "hedhog": "bin/hedhog.js"
   },
